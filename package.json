{
<<<<<<< HEAD
  "name": "claude-task-master-database",
  "version": "2.0.0",
  "description": "Consolidated Database Architecture - Zero Redundancy Implementation",
  "type": "module",
  "main": "src/database/connection/connection_manager.js",
  "scripts": {
    "db:migrate": "node src/database/migrations/migration_runner.js migrate",
    "db:rollback": "node src/database/migrations/migration_runner.js rollback",
    "db:status": "node src/database/migrations/migration_runner.js status",
    "db:validate": "node src/database/migrations/migration_runner.js validate",
    "db:create-migration": "node src/database/migrations/migration_runner.js create",
    "db:init": "npm run db:migrate",
    "test": "jest",
    "test:coverage": "jest --coverage",
    "test:database": "jest src/database/",
    "lint": "eslint src/",
    "lint:fix": "eslint src/ --fix",
    "start": "node src/index.js",
    "dev": "nodemon src/index.js"
  },
  "dependencies": {
    "pg": "^8.11.3",
    "dotenv": "^16.3.1"
  },
  "devDependencies": {
    "jest": "^29.7.0",
    "eslint": "^8.55.0",
    "nodemon": "^3.0.2",
    "@types/pg": "^8.10.9"
  },
  "engines": {
    "node": ">=18.0.0"
  },
  "keywords": [
    "database",
    "postgresql",
    "connection-pool",
    "migration",
    "cloudflare",
    "ai-cicd",
    "task-management",
    "zero-redundancy"
  ],
  "author": "Codegen Database Consolidation Team",
  "license": "MIT",
  "repository": {
    "type": "git",
    "url": "https://github.com/Zeeeepa/claude-task-master.git"
  },
  "bugs": {
    "url": "https://github.com/Zeeeepa/claude-task-master/issues"
  },
  "homepage": "https://github.com/Zeeeepa/claude-task-master#readme"
}
=======
	"name": "task-master-ai",
	"version": "0.15.0",
	"description": "A task management system for ambitious AI-driven development that doesn't overwhelm and confuse Cursor.",
	"main": "index.js",
	"type": "module",
	"bin": {
		"task-master": "index.js"
	},
	"scripts": {
		"test": "node --experimental-vm-modules node_modules/.bin/jest",
		"test:fails": "node --experimental-vm-modules node_modules/.bin/jest --onlyFailures",
		"test:watch": "node --experimental-vm-modules node_modules/.bin/jest --watch",
		"test:coverage": "node --experimental-vm-modules node_modules/.bin/jest --coverage",
		"test:e2e": "./tests/e2e/run_e2e.sh",
		"test:e2e-report": "./tests/e2e/run_e2e.sh --analyze-log",
		"prepare": "chmod +x index.js",
		"changeset": "changeset",
		"release": "changeset publish",
		"format-check": "prettier --check .",
		"format": "prettier --write ."
	},
	"keywords": [
		"claude",
		"task",
		"management",
		"ai",
		"development",
		"cursor",
		"anthropic",
		"llm",
		"orchestrator"
	],
	"author": "Eyal Toledano",
	"license": "MIT WITH Commons-Clause",
	"dependencies": {
		"@ai-sdk/anthropic": "^1.2.10",
		"@ai-sdk/openai": "^1.3.20",
		"@anthropic-ai/sdk": "^0.39.0",
		"ai": "^4.3.10",
		"boxen": "^8.0.1",
		"chalk": "^5.4.1",
		"cli-table3": "^0.6.5",
		"commander": "^11.1.0",
		"cors": "^2.8.5",
		"dotenv": "^16.3.1",
		"express": "^4.21.2",
		"figlet": "^1.8.0",
		"fuse.js": "^7.1.0",
		"gradient-string": "^3.0.0",
		"helmet": "^8.1.0",
		"inquirer": "^12.5.0",
		"jsonwebtoken": "^9.0.2",
		"lru-cache": "^10.2.0",
		"openai": "^4.89.0",
		"ora": "^8.2.0",
		"uuid": "^11.1.0",
		"zod": "^3.23.8"
	},
	"engines": {
		"node": ">=14.0.0"
	},
	"repository": {
		"type": "git",
		"url": "git+https://github.com/eyaltoledano/claude-task-master.git"
	},
	"homepage": "https://github.com/eyaltoledano/claude-task-master#readme",
	"bugs": {
		"url": "https://github.com/eyaltoledano/claude-task-master/issues"
	},
	"files": [
		"scripts/**",
		".cursor/**",
		"README-task-master.md",
		"index.js",
		"src/**"
	],
	"overrides": {
		"node-fetch": "^3.3.2",
		"whatwg-url": "^11.0.0"
	},
	"devDependencies": {
		"@changesets/changelog-github": "^0.5.1",
		"@changesets/cli": "^2.28.1",
		"@types/jest": "^29.5.14",
		"execa": "^8.0.1",
		"ink": "^5.0.1",
		"jest": "^29.7.0",
		"jest-environment-node": "^29.7.0",
		"mock-fs": "^5.5.0",
		"node-fetch": "^3.3.2",
		"prettier": "^3.5.3",
		"react": "^18.3.1",
		"supertest": "^7.1.0",
		"tsx": "^4.16.2"
	}
}
>>>>>>> 999ce926
<|MERGE_RESOLUTION|>--- conflicted
+++ resolved
@@ -1,60 +1,4 @@
 {
-<<<<<<< HEAD
-  "name": "claude-task-master-database",
-  "version": "2.0.0",
-  "description": "Consolidated Database Architecture - Zero Redundancy Implementation",
-  "type": "module",
-  "main": "src/database/connection/connection_manager.js",
-  "scripts": {
-    "db:migrate": "node src/database/migrations/migration_runner.js migrate",
-    "db:rollback": "node src/database/migrations/migration_runner.js rollback",
-    "db:status": "node src/database/migrations/migration_runner.js status",
-    "db:validate": "node src/database/migrations/migration_runner.js validate",
-    "db:create-migration": "node src/database/migrations/migration_runner.js create",
-    "db:init": "npm run db:migrate",
-    "test": "jest",
-    "test:coverage": "jest --coverage",
-    "test:database": "jest src/database/",
-    "lint": "eslint src/",
-    "lint:fix": "eslint src/ --fix",
-    "start": "node src/index.js",
-    "dev": "nodemon src/index.js"
-  },
-  "dependencies": {
-    "pg": "^8.11.3",
-    "dotenv": "^16.3.1"
-  },
-  "devDependencies": {
-    "jest": "^29.7.0",
-    "eslint": "^8.55.0",
-    "nodemon": "^3.0.2",
-    "@types/pg": "^8.10.9"
-  },
-  "engines": {
-    "node": ">=18.0.0"
-  },
-  "keywords": [
-    "database",
-    "postgresql",
-    "connection-pool",
-    "migration",
-    "cloudflare",
-    "ai-cicd",
-    "task-management",
-    "zero-redundancy"
-  ],
-  "author": "Codegen Database Consolidation Team",
-  "license": "MIT",
-  "repository": {
-    "type": "git",
-    "url": "https://github.com/Zeeeepa/claude-task-master.git"
-  },
-  "bugs": {
-    "url": "https://github.com/Zeeeepa/claude-task-master/issues"
-  },
-  "homepage": "https://github.com/Zeeeepa/claude-task-master#readme"
-}
-=======
 	"name": "task-master-ai",
 	"version": "0.15.0",
 	"description": "A task management system for ambitious AI-driven development that doesn't overwhelm and confuse Cursor.",
@@ -150,5 +94,4 @@
 		"supertest": "^7.1.0",
 		"tsx": "^4.16.2"
 	}
-}
->>>>>>> 999ce926
+}